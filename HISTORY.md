## 2.0.0 (???)

* TODO: address race condition with delayed jobs (using redis transactions)

## 2.0.0.e (2011-09-16)

* Adding enqueue_at_with_queue/enqueue_in_with_queue support (niralisse)
* Adding `Resque::Scheduler.poll_sleep_amount` to allow for configuring
  the sleep time b/w delayed queue polls.
<<<<<<< HEAD
* Fixed pagination issue on the Delayed tab
=======
* Add a "Clear Delayed Jobs" button to the Delayed Jobs page (john-griffin)
>>>>>>> 54d29376

## 2.0.0.d (2011-04-04)

* porting bug fixes from v1.9-stable

## 2.0.0.c

* Rake task drop a pid file (sreeix)

## 2.0.0.b

* Bug fixes

## 2.0.0.a

* Dynamic schedule support (brianjlandau, davidyang)
* Now depends on redis >=1.3

## 1.9.9 (2011-03-29)

* Compatibility with resque 1.15.0

## 1.9.8 (???)

* Validates delayed jobs prior to insertion into the delayed queue (bogdan)
* Rescue exceptions that occur during queuing and log them (dgrijalva)

## 1.9.7 (2010-11-09)

* Support for rufus-scheduler "every" syntax (fallwith)
* Ability to pass a Time to handle_delayed_items for testing/staging (rcarver)

## 1.9.6 (2010-10-08)

* Support for custom job classes (like resque-status) (mattetti)

## 1.9.5 (2010-09-09)

* Updated scheduler rake task to allow for an alternate setup task
  to avoid loading the entire stack. (chewbranca)
* Fixed sig issue on win32 (#25)

## 1.9.4 (2010-07-29)

* Adding ability to remove jobs from delayed queue (joshsz)
* Fixing issue #23 (removing .present? reference)

## 1.9.3 (2010-07-07)

* Bug fix (#19)

## 1.9.2 (2010-06-16)

* Fixing issue with redis gem 2.0.1 and redis server 1.2.6 (dbackeus)

## 1.9.1 (2010-06-04)

* Fixing issue with redis server 1.2.6 and redis gem 2.0.1

## 1.9.0 (2010-06-04)

* Adding redis 2.0 support (bpo)

## 1.8.2 (2010-06-04)

* Adding queue now functionality to delayed timestamps (daviddoan)

## 1.8.1 (2010-05-19)

* Adding rails_env for scheduled jobs to support scoping jobs by
  RAILS_ENV (gravis).
* Fixing ruby 1.8.6 compatibility issue.
* Adding gemspec for bundler support.

## 1.8.0 (2010-04-14)

* Moving version to match corresponding resque version
* Sorting schedule on Scheduler tab
* Adding tests for resque-web (gravis)

## 1.0.5 (2010-03-01)

* Fixed support for overriding queue from schedule config.
* Removed resque-web dependency on loading the job classes for "Queue Now",
  provided "queue" is specified in the schedule.
* The queue is now stored with the job and arguments in the delayed queue so
  there is no longer a need for the scheduler to load job classes to introspect
  the queue.

## 1.0.4 (2010-02-26)

* Added support for specifying the queue to put the job onto. This allows for 
  you to have one job that can go onto multiple queues and be able to schedule
  jobs without having to load the job classes.

## 1.0.3 (2010-02-11)

* Added support for scheduled jobs with empty crons. This is helpful to have
  jobs that you don't want on a schedule, but do want to be able to queue by
  clicking a button.

## 1.0.2 (2010-02-?)

* Change Delayed Job tab to display job details if only 1 job exists
  for a given timestamp

## 1.0.1 (2010-01-?)

* Bugfix: delayed jobs close together resulted in a 5 second sleep
<|MERGE_RESOLUTION|>--- conflicted
+++ resolved
@@ -7,11 +7,8 @@
 * Adding enqueue_at_with_queue/enqueue_in_with_queue support (niralisse)
 * Adding `Resque::Scheduler.poll_sleep_amount` to allow for configuring
   the sleep time b/w delayed queue polls.
-<<<<<<< HEAD
+* Add a "Clear Delayed Jobs" button to the Delayed Jobs page (john-griffin)
 * Fixed pagination issue on the Delayed tab
-=======
-* Add a "Clear Delayed Jobs" button to the Delayed Jobs page (john-griffin)
->>>>>>> 54d29376
 
 ## 2.0.0.d (2011-04-04)
 
