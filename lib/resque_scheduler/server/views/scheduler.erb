<h1>Schedule</h1>

<p class='intro'>
  The list below contains all scheduled jobs.  Click &quot;Queue now&quot; to queue
  a job immediately.
</p>

<table>
  <tr>
    <th></th>
    <th>Name</th>
    <th>Description</th>
    <th>Interval</th>
    <th>Class</th>
    <th>Queue</th>
    <th>Arguments</th>
  </tr>
  <% Resque.schedule.keys.sort.each do |name| %>
    <% config = Resque.schedule[name] %>
    <tr>
      <td>
        <form action="<%= u "/schedule/requeue" %>" method="post">
          <input type="hidden" name="job_name" value="<%= h name %>">
          <input type="submit" value="Queue now">
        </form>
      </td>
      <td><%= h name %></td>
      <td><%= h config['description'] %></td>
<<<<<<< HEAD
      <td style="white-space:nowrap"><%= if !config['every'].nil? 
                                           h('every: ' + config['every'])
                                         elsif !config['cron'].nil?
                                           h('cron: ' + config['cron']) 
                                         else
                                           'Not currently scheduled'
                                         end %></td>
=======
      <td style="white-space:nowrap"><%= (config['cron'].nil? && !config['every'].nil?) ?
                                         h("every: #{config['every']}") : 
                                         h("cron: #{config['cron']}") %></td>
>>>>>>> 5050f3ca
      <td><%= (config['class'].nil? && !config['custom_job_class'].nil?) ?
              h(config['custom_job_class']) :
              h(config['class']) %></td>
      <td><%= h config['queue'] || queue_from_class_name(config['class']) %></td>
      <td><%= h config['args'].inspect %></td>
    </tr>
  <% end %>
</table><|MERGE_RESOLUTION|>--- conflicted
+++ resolved
@@ -26,7 +26,6 @@
       </td>
       <td><%= h name %></td>
       <td><%= h config['description'] %></td>
-<<<<<<< HEAD
       <td style="white-space:nowrap"><%= if !config['every'].nil? 
                                            h('every: ' + config['every'])
                                          elsif !config['cron'].nil?
@@ -34,11 +33,6 @@
                                          else
                                            'Not currently scheduled'
                                          end %></td>
-=======
-      <td style="white-space:nowrap"><%= (config['cron'].nil? && !config['every'].nil?) ?
-                                         h("every: #{config['every']}") : 
-                                         h("cron: #{config['cron']}") %></td>
->>>>>>> 5050f3ca
       <td><%= (config['class'].nil? && !config['custom_job_class'].nil?) ?
               h(config['custom_job_class']) :
               h(config['class']) %></td>
